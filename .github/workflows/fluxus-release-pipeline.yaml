--- conflicted
+++ resolved
@@ -33,13 +33,8 @@
     branches:
       - 1.0.x
       - release/*
-<<<<<<< HEAD
-  schedule: # run tests and full conda/tox build matrix every night at 2am
-    - cron: "0 2 * * 1-5" # Every weekday at 2 AM
-=======
   schedule: # runs on default branch
     - cron: "0 3 * * 1-5" # Every weekday at 3 AM
->>>>>>> f2580963
 
 env:
   project_name: fluxus
@@ -199,13 +194,6 @@
     # The actual build for conda or PyPi is carried out in the make.py script, which
     # will invoke tox or conda-build depending on the `build-system` parameter.
     runs-on: ubuntu-latest
-<<<<<<< HEAD
-    needs: [ detect_build_config_changes, code_quality_checks ]
-    if: ${{ needs.detect_build_config_changes.outputs.conda_build_config_changed == '1' && github.event_name != 'schedule' && !startsWith(github.head_ref, 'dev/') && !startsWith(github.head_ref, 'release/') }}
-    strategy:
-      matrix:
-        python-version: [ 3.10, 3.12 ]
-=======
     needs:
       - code_quality_checks
       - detect_build_config_changes
@@ -214,8 +202,7 @@
     if: ${{ needs.detect_build_config_changes.outputs.conda_build_config_changed != '1' && github.event_name != 'schedule' && !startsWith(github.head_ref, 'dev/') && !startsWith(github.base_ref, 'release/') && !startsWith(github.ref, 'refs/heads/release/') }}
     strategy:
       matrix:
-        python-version: [ 3.11 ]
->>>>>>> f2580963
+        python-version: [ 3.10, 3.12 ]
         build-system: [ conda, tox ]
         pkg-dependencies: [ max, min ]
         exclude:
@@ -289,20 +276,6 @@
     # The actual build for conda or PyPi is carried out in the make.py script, which
     # will invoke tox or conda-build depending on the `build-system` parameter.
     runs-on: ubuntu-latest
-<<<<<<< HEAD
-    needs: [ detect_build_config_changes, code_quality_checks ]
-    if: startsWith(github.head_ref, 'dev/') || startsWith(github.head_ref, 'release/') || github.event_name == 'schedule' || github.ref == 'refs/heads/1.0.x'
-    strategy:
-      matrix:
-        python-version: [ 3.10 ,3.12]
-        build-system: [ conda, tox ]
-        pkg-dependencies: [ default, min, max ]
-        exclude:
-          - python-version: 3.12
-            pkg-dependencies: min
-          - python-version: 3.10
-            pkg-dependencies: max
-=======
     needs:
       - detect_build_config_changes
       - code_quality_checks
@@ -311,17 +284,16 @@
     if: needs.detect_build_config_changes.outputs.conda_build_config_changed == '1' || (startsWith(github.head_ref, 'dev/') && startsWith(github.base_ref, 'release/')) || startsWith(github.ref, 'refs/heads/release/') || github.event_name == 'schedule'
     strategy:
       matrix:
-        python-version: [ 3.11, 3.12 ]
+        python-version: [ 3.10 ,3.12]
         build-system: [ conda, tox ]
         pkg-dependencies: [ default, min, max ]
         exclude:
-          - python-version: 3.11
+          - python-version: 3.10
             pkg-dependencies: max
           - python-version: 3.12
             pkg-dependencies: default
           - python-version: 3.12
             pkg-dependencies: min
->>>>>>> f2580963
 
     steps:
       - name: Checkout code
